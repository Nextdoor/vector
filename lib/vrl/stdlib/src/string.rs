--- conflicted
+++ resolved
@@ -3,7 +3,7 @@
 fn string(value: Value) -> std::result::Result<Value, ExpressionError> {
     match value {
         v @ Value::Bytes(_) => Ok(v),
-        v => Err(format!(r#"expected "string", got {}"#, v.kind()).into()),
+        v => Err(format!(r#"expected "string", got {}"#, v.vrl_kind()).into()),
     }
 }
 
@@ -64,14 +64,7 @@
 
 impl Expression for StringFn {
     fn resolve(&self, ctx: &mut Context) -> Resolved {
-<<<<<<< HEAD
-        match self.value.resolve(ctx)? {
-            v @ Value::Bytes(_) => Ok(v),
-            v => Err(format!(r#"expected "string", got {}"#, v.vrl_kind()).into()),
-        }
-=======
         string(self.value.resolve(ctx)?)
->>>>>>> e9e692b9
     }
 
     fn type_def(&self, state: &state::Compiler) -> TypeDef {
