//! A collection of formats that can be used to convert from structured events
//! to byte frames.

#![deny(missing_docs)]

<<<<<<< HEAD
mod gelf;
=======
mod avro;
>>>>>>> 6e02ef5f
mod json;
mod logfmt;
mod native;
mod native_json;
mod raw_message;
mod text;

use std::fmt::Debug;

pub use avro::{AvroSerializer, AvroSerializerConfig, AvroSerializerOptions};
use dyn_clone::DynClone;
pub use gelf::{GelfSerializer, GelfSerializerConfig};
pub use json::{JsonSerializer, JsonSerializerConfig};
pub use logfmt::{LogfmtSerializer, LogfmtSerializerConfig};
pub use native::{NativeSerializer, NativeSerializerConfig};
pub use native_json::{NativeJsonSerializer, NativeJsonSerializerConfig};
pub use raw_message::{RawMessageSerializer, RawMessageSerializerConfig};
pub use text::{TextSerializer, TextSerializerConfig};
use vector_core::event::Event;

/// Serialize a structured event into a byte frame.
pub trait Serializer:
    tokio_util::codec::Encoder<Event, Error = vector_core::Error> + DynClone + Debug + Send + Sync
{
}

/// Default implementation for `Serializer`s that implement
/// `tokio_util::codec::Encoder`.
impl<Encoder> Serializer for Encoder where
    Encoder:
        tokio_util::codec::Encoder<Event, Error = vector_core::Error> + Clone + Debug + Send + Sync
{
}

dyn_clone::clone_trait_object!(Serializer);<|MERGE_RESOLUTION|>--- conflicted
+++ resolved
@@ -3,11 +3,8 @@
 
 #![deny(missing_docs)]
 
-<<<<<<< HEAD
+mod avro;
 mod gelf;
-=======
-mod avro;
->>>>>>> 6e02ef5f
 mod json;
 mod logfmt;
 mod native;
