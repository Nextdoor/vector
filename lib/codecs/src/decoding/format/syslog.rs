use bytes::Bytes;
use chrono::{DateTime, Datelike, Utc};
use lookup::lookup_v2::Path;
use lookup::path;
use serde::{Deserialize, Serialize};
use smallvec::{smallvec, SmallVec};
use syslog_loose::{IncompleteDate, Message, ProcId, Protocol};
use value::kind::Collection;
use value::Kind;
use vector_core::config::LogNamespace;
use vector_core::{
    config::{log_schema, DataType},
    event::{Event, Value},
    schema,
};

use super::Deserializer;

/// Config used to build a `SyslogDeserializer`.
#[derive(Debug, Clone, Default, Deserialize, Serialize)]
pub struct SyslogDeserializerConfig;

impl SyslogDeserializerConfig {
    /// Build the `SyslogDeserializer` from this configuration.
    pub const fn build(&self) -> SyslogDeserializer {
        SyslogDeserializer
    }

    /// Return the type of event build by this deserializer.
    pub fn output_type(&self) -> DataType {
        DataType::Log
    }

    /// The schema produced by the deserializer.
<<<<<<< HEAD
    pub fn schema_definition(&self, log_namespace: LogNamespace) -> schema::Definition {
        match log_namespace {
            LogNamespace::Legacy => {
                schema::Definition::empty()
                    // The `message` field is always defined. If parsing fails, the entire body becomes the
                    // message.
                    .required_field(log_schema().message_key(), Kind::bytes(), Some("message"))
                    // All other fields are optional.
                    .optional_field(
                        log_schema().timestamp_key(),
                        Kind::timestamp(),
                        Some("timestamp"),
                    )
                    .optional_field("hostname", Kind::bytes(), None)
                    .optional_field("severity", Kind::bytes(), Some("severity"))
                    .optional_field("facility", Kind::bytes(), None)
                    .optional_field("version", Kind::integer(), None)
                    .optional_field("appname", Kind::bytes(), None)
                    .optional_field("msgid", Kind::bytes(), None)
                    .optional_field("procid", Kind::integer().or_bytes(), None)
                    // "structured data" in a syslog message can be stored in any field, but will always be
                    // a string.
                    .unknown_fields(Kind::bytes())
            }
            LogNamespace::Vector => schema::Definition::empty()
                .required_field("message", Kind::bytes(), Some("message"))
                .optional_field("timestamp", Kind::timestamp(), Some("timestamp"))
                .optional_field("hostname", Kind::bytes(), None)
                .optional_field("severity", Kind::bytes(), Some("severity"))
                .optional_field("facility", Kind::bytes(), None)
                .optional_field("version", Kind::integer(), None)
                .optional_field("appname", Kind::bytes(), None)
                .optional_field("msgid", Kind::bytes(), None)
                .optional_field("procid", Kind::integer().or_bytes(), None)
                .optional_field(
                    "structured_data",
                    Kind::object(Collection::from_unknown(Kind::bytes())),
                    None,
                ),
        }
=======
    pub fn schema_definition(&self) -> schema::Definition {
        schema::Definition::empty()
            // The `message` field is always defined. If parsing fails, the entire body becomes the
            // message.
            .with_field(log_schema().message_key(), Kind::bytes(), Some("message"))
            // All other fields are optional.
            .optional_field(
                log_schema().timestamp_key(),
                Kind::timestamp(),
                Some("timestamp"),
            )
            .optional_field("hostname", Kind::bytes(), None)
            .optional_field("severity", Kind::bytes(), Some("severity"))
            .optional_field("facility", Kind::bytes(), None)
            .optional_field("version", Kind::integer(), None)
            .optional_field("appname", Kind::bytes(), None)
            .optional_field("msgid", Kind::bytes(), None)
            .optional_field("procid", Kind::integer().or_bytes(), None)
            // "structured data" in a syslog message can be stored in any field, but will always be
            // a string.
            .unknown_fields(Kind::bytes())
>>>>>>> a73415b6
    }
}

/// Deserializer that builds an `Event` from a byte frame containing a syslog
/// message.
#[derive(Debug, Clone)]
pub struct SyslogDeserializer;

impl Deserializer for SyslogDeserializer {
    fn parse(
        &self,
        bytes: Bytes,
        log_namespace: LogNamespace,
    ) -> vector_core::Result<SmallVec<[Event; 1]>> {
        let line = std::str::from_utf8(&bytes)?;
        let line = line.trim();
        let parsed = syslog_loose::parse_message_with_year_exact(line, resolve_year)?;
        let mut event = Event::from(parsed.msg);

        insert_fields_from_syslog(&mut event, parsed, log_namespace);

        Ok(smallvec![event])
    }
}

/// Function used to resolve the year for syslog messages that don't include the
/// year.
///
/// If the current month is January, and the syslog message is for December, it
/// will take the previous year.
///
/// Otherwise, take the current year.
fn resolve_year((month, _date, _hour, _min, _sec): IncompleteDate) -> i32 {
    let now = Utc::now();
    if now.month() == 1 && month == 12 {
        now.year() - 1
    } else {
        now.year()
    }
}

fn insert_fields_from_syslog(
    event: &mut Event,
    parsed: Message<&str>,
    log_namespace: LogNamespace,
) {
    let log = event.as_mut_log();

    if let Some(timestamp) = parsed.timestamp {
        let timestamp = DateTime::<Utc>::from(timestamp);
        match log_namespace {
            LogNamespace::Legacy => {
                log.insert(path!(log_schema().timestamp_key()), timestamp);
            }
            LogNamespace::Vector => {
                log.insert(path!("timestamp"), timestamp);
            }
        };
    }
    if let Some(host) = parsed.hostname {
        log.insert(path!("hostname"), host.to_string());
    }
    if let Some(severity) = parsed.severity {
        log.insert(path!("severity"), severity.as_str().to_owned());
    }
    if let Some(facility) = parsed.facility {
        log.insert(path!("facility"), facility.as_str().to_owned());
    }
    if let Protocol::RFC5424(version) = parsed.protocol {
        log.insert(path!("version"), version as i64);
    }
    if let Some(app_name) = parsed.appname {
        log.insert(path!("appname"), app_name.to_owned());
    }
    if let Some(msg_id) = parsed.msgid {
        log.insert(path!("msgid"), msg_id.to_owned());
    }
    if let Some(procid) = parsed.procid {
        let value: Value = match procid {
            ProcId::PID(pid) => pid.into(),
            ProcId::Name(name) => name.to_string().into(),
        };
        log.insert(path!("procid"), value);
    }

    for element in parsed.structured_data.into_iter() {
        for (name, value) in element.params() {
            let element_id_path = path!(element.id);
            let name_path = path!(*name);
            let path = element_id_path.concat(name_path);
            log.insert(path, value);
        }
    }
}<|MERGE_RESOLUTION|>--- conflicted
+++ resolved
@@ -32,14 +32,13 @@
     }
 
     /// The schema produced by the deserializer.
-<<<<<<< HEAD
     pub fn schema_definition(&self, log_namespace: LogNamespace) -> schema::Definition {
         match log_namespace {
             LogNamespace::Legacy => {
-                schema::Definition::empty()
+                schema::Definition::empty_kind(Kind::any_object(), [log_namespace])
                     // The `message` field is always defined. If parsing fails, the entire body becomes the
                     // message.
-                    .required_field(log_schema().message_key(), Kind::bytes(), Some("message"))
+                    .with_field(log_schema().message_key(), Kind::bytes(), Some("message"))
                     // All other fields are optional.
                     .optional_field(
                         log_schema().timestamp_key(),
@@ -53,49 +52,24 @@
                     .optional_field("appname", Kind::bytes(), None)
                     .optional_field("msgid", Kind::bytes(), None)
                     .optional_field("procid", Kind::integer().or_bytes(), None)
-                    // "structured data" in a syslog message can be stored in any field, but will always be
-                    // a string.
-                    .unknown_fields(Kind::bytes())
+                    // "structured data" is placed at the root. It will always be a map strings
+                    .unknown_fields(Kind::object(Collection::from_unknown(Kind::bytes())))
             }
-            LogNamespace::Vector => schema::Definition::empty()
-                .required_field("message", Kind::bytes(), Some("message"))
-                .optional_field("timestamp", Kind::timestamp(), Some("timestamp"))
-                .optional_field("hostname", Kind::bytes(), None)
-                .optional_field("severity", Kind::bytes(), Some("severity"))
-                .optional_field("facility", Kind::bytes(), None)
-                .optional_field("version", Kind::integer(), None)
-                .optional_field("appname", Kind::bytes(), None)
-                .optional_field("msgid", Kind::bytes(), None)
-                .optional_field("procid", Kind::integer().or_bytes(), None)
-                .optional_field(
-                    "structured_data",
-                    Kind::object(Collection::from_unknown(Kind::bytes())),
-                    None,
-                ),
+            LogNamespace::Vector => {
+                schema::Definition::empty_kind(Kind::any_object(), [log_namespace])
+                    .with_field("message", Kind::bytes(), Some("message"))
+                    .optional_field("timestamp", Kind::timestamp(), Some("timestamp"))
+                    .optional_field("hostname", Kind::bytes(), None)
+                    .optional_field("severity", Kind::bytes(), Some("severity"))
+                    .optional_field("facility", Kind::bytes(), None)
+                    .optional_field("version", Kind::integer(), None)
+                    .optional_field("appname", Kind::bytes(), None)
+                    .optional_field("msgid", Kind::bytes(), None)
+                    .optional_field("procid", Kind::integer().or_bytes(), None)
+                    // "structured data" is placed at the root. It will always be a map strings
+                    .unknown_fields(Kind::object(Collection::from_unknown(Kind::bytes())))
+            }
         }
-=======
-    pub fn schema_definition(&self) -> schema::Definition {
-        schema::Definition::empty()
-            // The `message` field is always defined. If parsing fails, the entire body becomes the
-            // message.
-            .with_field(log_schema().message_key(), Kind::bytes(), Some("message"))
-            // All other fields are optional.
-            .optional_field(
-                log_schema().timestamp_key(),
-                Kind::timestamp(),
-                Some("timestamp"),
-            )
-            .optional_field("hostname", Kind::bytes(), None)
-            .optional_field("severity", Kind::bytes(), Some("severity"))
-            .optional_field("facility", Kind::bytes(), None)
-            .optional_field("version", Kind::integer(), None)
-            .optional_field("appname", Kind::bytes(), None)
-            .optional_field("msgid", Kind::bytes(), None)
-            .optional_field("procid", Kind::integer().or_bytes(), None)
-            // "structured data" in a syslog message can be stored in any field, but will always be
-            // a string.
-            .unknown_fields(Kind::bytes())
->>>>>>> a73415b6
     }
 }
 
