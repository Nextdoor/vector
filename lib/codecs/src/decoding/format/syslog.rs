use bytes::Bytes;
use chrono::{DateTime, Datelike, Utc};
use lookup::path;
use serde::{Deserialize, Serialize};
use smallvec::{smallvec, SmallVec};
use std::collections::BTreeMap;
use syslog_loose::{IncompleteDate, Message, ProcId, Protocol};
use value::{kind::Collection, Kind};
use vector_core::config::LogNamespace;
use vector_core::event::LogEvent;
use vector_core::{
    config::{log_schema, DataType},
    event::{Event, LogEvent, Value},
    schema,
};

use super::Deserializer;

/// Config used to build a `SyslogDeserializer`.
#[derive(Debug, Clone, Default, Deserialize, Serialize)]
pub struct SyslogDeserializerConfig;

impl SyslogDeserializerConfig {
    /// Build the `SyslogDeserializer` from this configuration.
    pub const fn build(&self) -> SyslogDeserializer {
        SyslogDeserializer
    }

    /// Return the type of event build by this deserializer.
    pub fn output_type(&self) -> DataType {
        DataType::Log
    }

    /// The schema produced by the deserializer.

    pub fn schema_definition(&self, log_namespace: LogNamespace) -> schema::Definition {
        match log_namespace {
            LogNamespace::Legacy => {
                schema::Definition::legacy_empty()
                    // The `message` field is always defined. If parsing fails, the entire body becomes the
                    // message.
                    .with_field(log_schema().message_key(), Kind::bytes(), Some("message"))
                    // All other fields are optional.
                    .optional_field(
                        log_schema().timestamp_key(),
                        Kind::timestamp(),
                        Some("timestamp"),
                    )
                    .optional_field("hostname", Kind::bytes(), None)
                    .optional_field("severity", Kind::bytes(), Some("severity"))
                    .optional_field("facility", Kind::bytes(), None)
                    .optional_field("version", Kind::integer(), None)
                    .optional_field("appname", Kind::bytes(), None)
                    .optional_field("msgid", Kind::bytes(), None)
                    .optional_field("procid", Kind::integer().or_bytes(), None)
                    // "structured data" is placed at the root. It will always be a map strings
                    .unknown_fields(Kind::object(Collection::from_unknown(Kind::bytes())))
            }
            LogNamespace::Vector => {
                schema::Definition::empty_kind(Kind::object(Collection::empty()), [log_namespace])
                    .with_field("message", Kind::bytes(), Some("message"))
                    .optional_field("timestamp", Kind::timestamp(), Some("timestamp"))
                    .optional_field("hostname", Kind::bytes(), None)
                    .optional_field("severity", Kind::bytes(), Some("severity"))
                    .optional_field("facility", Kind::bytes(), None)
                    .optional_field("version", Kind::integer(), None)
                    .optional_field("appname", Kind::bytes(), None)
                    .optional_field("msgid", Kind::bytes(), None)
                    .optional_field("procid", Kind::integer().or_bytes(), None)
                    // "structured data" is placed at the root. It will always be a map strings
                    .unknown_fields(Kind::object(Collection::from_unknown(Kind::bytes())))
            }
        }
    }
}

/// Deserializer that builds an `Event` from a byte frame containing a syslog
/// message.
#[derive(Debug, Clone)]
pub struct SyslogDeserializer;

impl Deserializer for SyslogDeserializer {
    fn parse(
        &self,
        bytes: Bytes,
        log_namespace: LogNamespace,
    ) -> vector_core::Result<SmallVec<[Event; 1]>> {
        let line = std::str::from_utf8(&bytes)?;
        let line = line.trim();
        let parsed = syslog_loose::parse_message_with_year_exact(line, resolve_year)?;
<<<<<<< HEAD
=======
        let mut event = LogEvent::from(parsed.msg).into();
>>>>>>> 28a6b3b6

        let mut log = LogEvent::from(Value::Object(BTreeMap::new()));
        insert_fields_from_syslog(&mut log, parsed, log_namespace);

        Ok(smallvec![Event::from(log)])
    }
}

/// Function used to resolve the year for syslog messages that don't include the
/// year.
///
/// If the current month is January, and the syslog message is for December, it
/// will take the previous year.
///
/// Otherwise, take the current year.
fn resolve_year((month, _date, _hour, _min, _sec): IncompleteDate) -> i32 {
    let now = Utc::now();
    if now.month() == 1 && month == 12 {
        now.year() - 1
    } else {
        now.year()
    }
}

fn insert_fields_from_syslog(
    log: &mut LogEvent,
    parsed: Message<&str>,
    log_namespace: LogNamespace,
) {
    match log_namespace {
        LogNamespace::Legacy => {
            log.insert(path!(log_schema().message_key()), parsed.msg);
        }
        LogNamespace::Vector => {
            log.insert(path!("message"), parsed.msg);
        }
    }

    if let Some(timestamp) = parsed.timestamp {
        let timestamp = DateTime::<Utc>::from(timestamp);
        match log_namespace {
            LogNamespace::Legacy => {
                log.insert(path!(log_schema().timestamp_key()), timestamp);
            }
            LogNamespace::Vector => {
                log.insert(path!("timestamp"), timestamp);
            }
        };
    }
    if let Some(host) = parsed.hostname {
        log.insert(path!("hostname"), host.to_string());
    }
    if let Some(severity) = parsed.severity {
        log.insert(path!("severity"), severity.as_str().to_owned());
    }
    if let Some(facility) = parsed.facility {
        log.insert(path!("facility"), facility.as_str().to_owned());
    }
    if let Protocol::RFC5424(version) = parsed.protocol {
        log.insert(path!("version"), version as i64);
    }
    if let Some(app_name) = parsed.appname {
        log.insert(path!("appname"), app_name.to_owned());
    }
    if let Some(msg_id) = parsed.msgid {
        log.insert(path!("msgid"), msg_id.to_owned());
    }
    if let Some(procid) = parsed.procid {
        let value: Value = match procid {
            ProcId::PID(pid) => pid.into(),
            ProcId::Name(name) => name.to_string().into(),
        };
        log.insert(path!("procid"), value);
    }

    for element in parsed.structured_data.into_iter() {
        let mut sdata: BTreeMap<String, Value> = BTreeMap::new();
        for (name, value) in element.params() {
            sdata.insert(name.to_string(), value.into());
        }
        log.insert(path!(element.id), sdata);
    }
}

#[cfg(test)]
mod tests {
    use vector_core::config::{init_log_schema, log_schema, LogSchema};

    use super::*;

    #[test]
    fn deserialize_syslog_legacy_namespace() {
        init_log_schema(
            || {
                let mut schema = LogSchema::default();
                schema.set_message_key("legacy_message".to_string());
                schema.set_message_key("legacy_timestamp".to_string());
                Ok(schema)
            },
            false,
        )
        .unwrap();

        let input =
            Bytes::from("<34>1 2003-10-11T22:14:15.003Z mymachine.example.com su - ID47 - MSG");
        let deserializer = SyslogDeserializer;

        let events = deserializer.parse(input, LogNamespace::Legacy).unwrap();
        assert_eq!(events.len(), 1);
        assert_eq!(events[0].as_log()[log_schema().message_key()], "MSG".into());
        assert!(events[0].as_log()[log_schema().timestamp_key()].is_timestamp());
    }

    #[test]
    fn deserialize_syslog_vector_namespace() {
        init_log_schema(
            || {
                let mut schema = LogSchema::default();
                schema.set_message_key("legacy_message".to_string());
                schema.set_message_key("legacy_timestamp".to_string());
                Ok(schema)
            },
            false,
        )
        .unwrap();

        let input =
            Bytes::from("<34>1 2003-10-11T22:14:15.003Z mymachine.example.com su - ID47 - MSG");
        let deserializer = SyslogDeserializer;

        let events = deserializer.parse(input, LogNamespace::Vector).unwrap();
        assert_eq!(events.len(), 1);
        assert_eq!(events[0].as_log()["message"], "MSG".into());
        assert!(events[0].as_log()["timestamp"].is_timestamp());
    }
}<|MERGE_RESOLUTION|>--- conflicted
+++ resolved
@@ -7,7 +7,6 @@
 use syslog_loose::{IncompleteDate, Message, ProcId, Protocol};
 use value::{kind::Collection, Kind};
 use vector_core::config::LogNamespace;
-use vector_core::event::LogEvent;
 use vector_core::{
     config::{log_schema, DataType},
     event::{Event, LogEvent, Value},
@@ -88,10 +87,6 @@
         let line = std::str::from_utf8(&bytes)?;
         let line = line.trim();
         let parsed = syslog_loose::parse_message_with_year_exact(line, resolve_year)?;
-<<<<<<< HEAD
-=======
-        let mut event = LogEvent::from(parsed.msg).into();
->>>>>>> 28a6b3b6
 
         let mut log = LogEvent::from(Value::Object(BTreeMap::new()));
         insert_fields_from_syslog(&mut log, parsed, log_namespace);
