use std::{
    collections::HashMap,
    convert::Infallible,
    fs::File,
    future::{ready, Future},
    io::Read,
    iter,
    net::{IpAddr, Ipv4Addr, Ipv6Addr, SocketAddr},
    path::{Path, PathBuf},
    pin::Pin,
    sync::{
        atomic::{AtomicUsize, Ordering},
        Arc,
    },
    task::{Context, Poll},
};

use flate2::read::MultiGzDecoder;
use futures::{
    ready, stream, task::noop_waker_ref, FutureExt, SinkExt, Stream, StreamExt, TryStreamExt,
};
use openssl::ssl::{SslConnector, SslFiletype, SslMethod, SslVerifyMode};
use portpicker::pick_unused_port;
use rand::{thread_rng, Rng};
use rand_distr::Alphanumeric;
use tokio::{
    io::{AsyncRead, AsyncWrite, AsyncWriteExt, Result as IoResult},
    net::{TcpListener, TcpStream, ToSocketAddrs},
    runtime,
    sync::oneshot,
    task::JoinHandle,
    time::{sleep, Duration, Instant},
};
use tokio_stream::wrappers::TcpListenerStream;
#[cfg(unix)]
use tokio_stream::wrappers::UnixListenerStream;
use tokio_util::codec::{Encoder, FramedRead, FramedWrite, LinesCodec};
use vector_buffers::topology::channel::LimitedReceiver;
use vector_core::event::{BatchNotifier, Event, EventArray, LogEvent};

use crate::{
    config::{Config, ConfigDiff, GenerateConfig},
    topology::{self, RunningTopology},
    trace,
};

const WAIT_FOR_SECS: u64 = 5; // The default time to wait in `wait_for`
const WAIT_FOR_MIN_MILLIS: u64 = 5; // The minimum time to pause before retrying
const WAIT_FOR_MAX_MILLIS: u64 = 500; // The maximum time to pause before retrying

#[cfg(test)]
pub mod components;

#[cfg(test)]
pub mod http;

#[cfg(test)]
pub mod metrics;

#[cfg(test)]
pub mod mock;

pub mod stats;

#[macro_export]
macro_rules! assert_downcast_matches {
    ($e:expr, $t:ty, $v:pat) => {{
        match $e.downcast_ref::<$t>() {
            Some($v) => (),
            got => panic!("Assertion failed: got wrong error variant {:?}", got),
        }
    }};
}

#[macro_export]
macro_rules! log_event {
    ($($key:expr => $value:expr),*  $(,)?) => {
        #[allow(unused_variables)]
        {
            let mut event = crate::event::Event::Log(crate::event::LogEvent::default());
            let log = event.as_mut_log();
            $(
                log.insert($key, $value);
            )*
            event
        }
    };
}

pub fn test_generate_config<T>()
where
    for<'de> T: GenerateConfig + serde::Deserialize<'de>,
{
    let cfg = T::generate_config().to_string();
    toml::from_str::<T>(&cfg).expect("Invalid config generated");
}

pub fn open_fixture(path: impl AsRef<Path>) -> crate::Result<serde_json::Value> {
    let test_file = match File::open(path) {
        Ok(file) => file,
        Err(e) => return Err(e.into()),
    };
    let value: serde_json::Value = serde_json::from_reader(test_file)?;
    Ok(value)
}

pub fn next_addr_for_ip(ip: IpAddr) -> SocketAddr {
    let port = pick_unused_port(ip);
    SocketAddr::new(ip, port)
}

pub fn next_addr() -> SocketAddr {
    next_addr_for_ip(IpAddr::V4(Ipv4Addr::new(127, 0, 0, 1)))
}

pub fn next_addr_v6() -> SocketAddr {
    next_addr_for_ip(IpAddr::V6(Ipv6Addr::new(0, 0, 0, 0, 0, 0, 0, 1)))
}

pub fn trace_init() {
    #[cfg(unix)]
    let color = atty::is(atty::Stream::Stdout);
    // Windows: ANSI colors are not supported by cmd.exe
    // Color is false for everything except unix.
    #[cfg(not(unix))]
    let color = false;

    let levels = std::env::var("TEST_LOG").unwrap_or_else(|_| "error".to_string());

    trace::init(color, false, &levels);
}

pub async fn send_lines(
    addr: SocketAddr,
    lines: impl IntoIterator<Item = String>,
) -> Result<SocketAddr, Infallible> {
    send_encodable(addr, LinesCodec::new(), lines).await
}

pub async fn send_encodable<I, E: From<std::io::Error> + std::fmt::Debug>(
    addr: SocketAddr,
    encoder: impl Encoder<I, Error = E>,
    lines: impl IntoIterator<Item = I>,
) -> Result<SocketAddr, Infallible> {
    let stream = TcpStream::connect(&addr).await.unwrap();

    let local_addr = stream.local_addr().unwrap();

    let mut sink = FramedWrite::new(stream, encoder);

    let mut lines = stream::iter(lines.into_iter()).map(Ok);
    sink.send_all(&mut lines).await.unwrap();

    let stream = sink.get_mut();
    stream.shutdown().await.unwrap();

    Ok(local_addr)
}

pub async fn send_lines_tls(
    addr: SocketAddr,
    host: String,
    lines: impl Iterator<Item = String>,
    ca: impl Into<Option<&Path>>,
    client_cert: impl Into<Option<&Path>>,
    client_key: impl Into<Option<&Path>>,
) -> Result<SocketAddr, Infallible> {
    let stream = TcpStream::connect(&addr).await.unwrap();

    let local_addr = stream.local_addr().unwrap();

    let mut connector = SslConnector::builder(SslMethod::tls()).unwrap();
    if let Some(ca) = ca.into() {
        connector.set_ca_file(ca).unwrap();
    } else {
        connector.set_verify(SslVerifyMode::NONE);
    }

    if let Some(cert_file) = client_cert.into() {
        connector.set_certificate_chain_file(cert_file).unwrap();
    }

    if let Some(key_file) = client_key.into() {
        connector
            .set_private_key_file(key_file, SslFiletype::PEM)
            .unwrap();
    }

    let ssl = connector
        .build()
        .configure()
        .unwrap()
        .into_ssl(&host)
        .unwrap();

    let mut stream = tokio_openssl::SslStream::new(ssl, stream).unwrap();
    Pin::new(&mut stream).connect().await.unwrap();
    let mut sink = FramedWrite::new(stream, LinesCodec::new());

    let mut lines = stream::iter(lines).map(Ok);
    sink.send_all(&mut lines).await.unwrap();

    let stream = sink.get_mut().get_mut();
    stream.shutdown().await.unwrap();

    Ok(local_addr)
}

pub fn temp_file() -> PathBuf {
    let path = std::env::temp_dir();
    let file_name = random_string(16);
    path.join(file_name + ".log")
}

pub fn temp_dir() -> PathBuf {
    let path = std::env::temp_dir();
    let dir_name = random_string(16);
    path.join(dir_name)
}

pub fn map_event_batch_stream(
    stream: impl Stream<Item = Event>,
    batch: Option<BatchNotifier>,
) -> impl Stream<Item = EventArray> {
    stream.map(move |event| event.with_batch_notifier_option(&batch).into())
}

// TODO refactor to have a single implementation for `Event`, `LogEvent` and `Metric`.
fn map_batch_stream(
    stream: impl Stream<Item = LogEvent>,
    batch: Option<BatchNotifier>,
) -> impl Stream<Item = EventArray> {
    stream.map(move |log| vec![log.with_batch_notifier_option(&batch)].into())
}

pub fn generate_lines_with_stream<Gen: FnMut(usize) -> String>(
    generator: Gen,
    count: usize,
    batch: Option<BatchNotifier>,
) -> (Vec<String>, impl Stream<Item = EventArray>) {
    let lines = (0..count).map(generator).collect::<Vec<_>>();
    let stream = map_batch_stream(
        stream::iter(lines.clone()).map(LogEvent::from_str_legacy),
        batch,
    );
    (lines, stream)
}

pub fn random_lines_with_stream(
    len: usize,
    count: usize,
    batch: Option<BatchNotifier>,
) -> (Vec<String>, impl Stream<Item = EventArray>) {
    let generator = move |_| random_string(len);
    generate_lines_with_stream(generator, count, batch)
}

pub fn generate_events_with_stream<Gen: FnMut(usize) -> Event>(
    generator: Gen,
    count: usize,
    batch: Option<BatchNotifier>,
) -> (Vec<Event>, impl Stream<Item = EventArray>) {
    let events = (0..count).map(generator).collect::<Vec<_>>();
    let stream = map_batch_stream(
        stream::iter(events.clone()).map(|event| event.into_log()),
        batch,
    );
    (events, stream)
}

pub fn random_events_with_stream(
    len: usize,
    count: usize,
    batch: Option<BatchNotifier>,
) -> (Vec<Event>, impl Stream<Item = EventArray>) {
    let events = (0..count)
<<<<<<< HEAD
        .map(|_| Event::from_str_legacy(random_string(len)))
=======
        .map(|_| Event::from(LogEvent::from(random_string(len))))
>>>>>>> 28a6b3b6
        .collect::<Vec<_>>();
    let stream = map_batch_stream(
        stream::iter(events.clone()).map(|event| event.into_log()),
        batch,
    );
    (events, stream)
}

pub fn random_updated_events_with_stream<F>(
    len: usize,
    count: usize,
    batch: Option<BatchNotifier>,
    update_fn: F,
) -> (Vec<Event>, impl Stream<Item = EventArray>)
where
    F: Fn((usize, LogEvent)) -> LogEvent,
{
    let events = (0..count)
<<<<<<< HEAD
        .map(|_| Event::from_str_legacy(random_string(len)))
=======
        .map(|_| LogEvent::from(random_string(len)))
>>>>>>> 28a6b3b6
        .enumerate()
        .map(update_fn)
        .map(Event::Log)
        .collect::<Vec<_>>();
    let stream = map_batch_stream(
        stream::iter(events.clone()).map(|event| event.into_log()),
        batch,
    );
    (events, stream)
}

pub fn random_string(len: usize) -> String {
    thread_rng()
        .sample_iter(&Alphanumeric)
        .take(len)
        .map(char::from)
        .collect::<String>()
}

pub fn random_lines(len: usize) -> impl Iterator<Item = String> {
    iter::repeat_with(move || random_string(len))
}

pub fn random_map(max_size: usize, field_len: usize) -> HashMap<String, String> {
    let size = thread_rng().gen_range(0..max_size);

    (0..size)
        .map(move |_| (random_string(field_len), random_string(field_len)))
        .collect()
}

pub fn random_maps(
    max_size: usize,
    field_len: usize,
) -> impl Iterator<Item = HashMap<String, String>> {
    iter::repeat_with(move || random_map(max_size, field_len))
}

pub async fn collect_n<S>(rx: S, n: usize) -> Vec<S::Item>
where
    S: Stream + Unpin,
{
    rx.take(n).collect().await
}

pub async fn collect_n_stream<T, S: Stream<Item = T> + Unpin>(stream: &mut S, n: usize) -> Vec<T> {
    let mut events = Vec::with_capacity(n);

    while events.len() < n {
        let e = stream.next().await.unwrap();
        events.push(e);
    }
    events
}

pub async fn collect_ready<S>(mut rx: S) -> Vec<S::Item>
where
    S: Stream + Unpin,
{
    let waker = noop_waker_ref();
    let mut cx = Context::from_waker(waker);

    let mut vec = Vec::new();
    loop {
        match rx.poll_next_unpin(&mut cx) {
            Poll::Ready(Some(item)) => vec.push(item),
            Poll::Ready(None) | Poll::Pending => return vec,
        }
    }
}

pub async fn collect_limited<T: Send + 'static>(mut rx: LimitedReceiver<T>) -> Vec<T> {
    let mut items = Vec::new();
    while let Some(item) = rx.next().await {
        items.push(item);
    }
    items
}

pub async fn collect_n_limited<T: Send + 'static>(mut rx: LimitedReceiver<T>, n: usize) -> Vec<T> {
    let mut items = Vec::new();
    while items.len() < n {
        match rx.next().await {
            Some(item) => items.push(item),
            None => break,
        }
    }
    items
}

pub fn lines_from_file<P: AsRef<Path>>(path: P) -> Vec<String> {
    trace!(message = "Reading file.", path = %path.as_ref().display());
    let mut file = File::open(path).unwrap();
    let mut output = String::new();
    file.read_to_string(&mut output).unwrap();
    output.lines().map(|s| s.to_owned()).collect()
}

pub fn lines_from_gzip_file<P: AsRef<Path>>(path: P) -> Vec<String> {
    trace!(message = "Reading gzip file.", path = %path.as_ref().display());
    let mut file = File::open(path).unwrap();
    let mut gzip_bytes = Vec::new();
    file.read_to_end(&mut gzip_bytes).unwrap();
    let mut output = String::new();
    MultiGzDecoder::new(&gzip_bytes[..])
        .read_to_string(&mut output)
        .unwrap();
    output.lines().map(|s| s.to_owned()).collect()
}

pub fn runtime() -> runtime::Runtime {
    runtime::Builder::new_multi_thread()
        .enable_all()
        .build()
        .unwrap()
}

// Wait for a Future to resolve, or the duration to elapse (will panic)
pub async fn wait_for_duration<F, Fut>(mut f: F, duration: Duration)
where
    F: FnMut() -> Fut,
    Fut: Future<Output = bool> + Send + 'static,
{
    let started = Instant::now();
    let mut delay = WAIT_FOR_MIN_MILLIS;
    while !f().await {
        sleep(Duration::from_millis(delay)).await;
        if started.elapsed() > duration {
            panic!("Timed out while waiting");
        }
        // quadratic backoff up to a maximum delay
        delay = (delay * 2).min(WAIT_FOR_MAX_MILLIS);
    }
}

// Wait for 5 seconds
pub async fn wait_for<F, Fut>(f: F)
where
    F: FnMut() -> Fut,
    Fut: Future<Output = bool> + Send + 'static,
{
    wait_for_duration(f, Duration::from_secs(WAIT_FOR_SECS)).await
}

// Wait (for 5 secs) for a TCP socket to be reachable
pub async fn wait_for_tcp<A>(addr: A)
where
    A: ToSocketAddrs + Clone + Send + 'static,
{
    wait_for(move || {
        let addr = addr.clone();
        async move { TcpStream::connect(addr).await.is_ok() }
    })
    .await
}

// Allows specifying a custom duration to wait for a TCP socket to be reachable
pub async fn wait_for_tcp_duration(addr: SocketAddr, duration: Duration) {
    wait_for_duration(
        || async move { TcpStream::connect(addr).await.is_ok() },
        duration,
    )
    .await
}

pub async fn wait_for_atomic_usize<T, F>(value: T, unblock: F)
where
    T: AsRef<AtomicUsize>,
    F: Fn(usize) -> bool,
{
    let value = value.as_ref();
    wait_for(|| ready(unblock(value.load(Ordering::SeqCst)))).await
}

// Retries a func every `retry` duration until given an Ok(T); panics after `until` elapses
pub async fn retry_until<'a, F, Fut, T, E>(mut f: F, retry: Duration, until: Duration) -> T
where
    F: FnMut() -> Fut,
    Fut: Future<Output = Result<T, E>> + Send + 'a,
{
    let started = Instant::now();
    while started.elapsed() < until {
        match f().await {
            Ok(res) => return res,
            Err(_) => tokio::time::sleep(retry).await,
        }
    }
    panic!("Timeout")
}

#[cfg(test)]
mod tests {
    use std::{
        sync::{Arc, RwLock},
        time::Duration,
    };

    use super::retry_until;

    // helper which errors the first 3x, and succeeds on the 4th
    async fn retry_until_helper(count: Arc<RwLock<i32>>) -> Result<(), ()> {
        if *count.read().unwrap() < 3 {
            let mut c = count.write().unwrap();
            *c += 1;
            return Err(());
        }
        Ok(())
    }

    #[tokio::test]
    async fn retry_until_before_timeout() {
        let count = Arc::new(RwLock::new(0));
        let func = || {
            let count = Arc::clone(&count);
            retry_until_helper(count)
        };

        retry_until(func, Duration::from_millis(10), Duration::from_secs(1)).await;
    }
}

pub struct CountReceiver<T> {
    count: Arc<AtomicUsize>,
    trigger: Option<oneshot::Sender<()>>,
    connected: Option<oneshot::Receiver<()>>,
    handle: JoinHandle<Vec<T>>,
}

impl<T: Send + 'static> CountReceiver<T> {
    pub fn count(&self) -> usize {
        self.count.load(Ordering::Relaxed)
    }

    /// Succeeds once first connection has been made.
    pub async fn connected(&mut self) {
        if let Some(tripwire) = self.connected.take() {
            tripwire.await.unwrap();
        }
    }

    fn new<F, Fut>(make_fut: F) -> CountReceiver<T>
    where
        F: FnOnce(Arc<AtomicUsize>, oneshot::Receiver<()>, oneshot::Sender<()>) -> Fut,
        Fut: Future<Output = Vec<T>> + Send + 'static,
    {
        let count = Arc::new(AtomicUsize::new(0));
        let (trigger, tripwire) = oneshot::channel();
        let (trigger_connected, connected) = oneshot::channel();

        CountReceiver {
            count: Arc::clone(&count),
            trigger: Some(trigger),
            connected: Some(connected),
            handle: tokio::spawn(make_fut(count, tripwire, trigger_connected)),
        }
    }

    pub fn receive_items_stream<S, F, Fut>(make_stream: F) -> CountReceiver<T>
    where
        S: Stream<Item = T> + Send + 'static,
        F: FnOnce(oneshot::Receiver<()>, oneshot::Sender<()>) -> Fut + Send + 'static,
        Fut: Future<Output = S> + Send + 'static,
    {
        CountReceiver::new(|count, tripwire, connected| async move {
            let stream = make_stream(tripwire, connected).await;
            stream
                .inspect(move |_| {
                    count.fetch_add(1, Ordering::Relaxed);
                })
                .collect::<Vec<T>>()
                .await
        })
    }
}

impl<T> Future for CountReceiver<T> {
    type Output = Vec<T>;

    fn poll(self: Pin<&mut Self>, cx: &mut Context<'_>) -> Poll<Self::Output> {
        let this = self.get_mut();
        if let Some(trigger) = this.trigger.take() {
            let _ = trigger.send(());
        }

        let result = ready!(this.handle.poll_unpin(cx));
        Poll::Ready(result.unwrap())
    }
}

impl CountReceiver<String> {
    pub fn receive_lines(addr: SocketAddr) -> CountReceiver<String> {
        CountReceiver::new(|count, tripwire, connected| async move {
            let listener = TcpListener::bind(addr).await.unwrap();
            CountReceiver::receive_lines_stream(
                TcpListenerStream::new(listener),
                count,
                tripwire,
                Some(connected),
            )
            .await
        })
    }

    #[cfg(unix)]
    pub fn receive_lines_unix<P>(path: P) -> CountReceiver<String>
    where
        P: AsRef<Path> + Send + 'static,
    {
        CountReceiver::new(|count, tripwire, connected| async move {
            let listener = tokio::net::UnixListener::bind(path).unwrap();
            CountReceiver::receive_lines_stream(
                UnixListenerStream::new(listener),
                count,
                tripwire,
                Some(connected),
            )
            .await
        })
    }

    async fn receive_lines_stream<S, T>(
        stream: S,
        count: Arc<AtomicUsize>,
        tripwire: oneshot::Receiver<()>,
        mut connected: Option<oneshot::Sender<()>>,
    ) -> Vec<String>
    where
        S: Stream<Item = IoResult<T>>,
        T: AsyncWrite + AsyncRead,
    {
        stream
            .take_until(tripwire)
            .map_ok(|socket| FramedRead::new(socket, LinesCodec::new()))
            .map(|x| {
                connected.take().map(|trigger| trigger.send(()));
                x.unwrap()
            })
            .flatten()
            .map(|x| x.unwrap())
            .inspect(move |_| {
                count.fetch_add(1, Ordering::Relaxed);
            })
            .collect::<Vec<String>>()
            .await
    }
}

impl CountReceiver<Event> {
    pub fn receive_events<S>(stream: S) -> CountReceiver<Event>
    where
        S: Stream<Item = Event> + Send + 'static,
    {
        CountReceiver::new(|count, tripwire, connected| async move {
            connected.send(()).unwrap();
            stream
                .take_until(tripwire)
                .inspect(move |_| {
                    count.fetch_add(1, Ordering::Relaxed);
                })
                .collect::<Vec<Event>>()
                .await
        })
    }
}

pub async fn start_topology(
    mut config: Config,
    require_healthy: impl Into<Option<bool>>,
) -> (RunningTopology, tokio::sync::mpsc::UnboundedReceiver<()>) {
    config.healthchecks.set_require_healthy(require_healthy);
    let diff = ConfigDiff::initial(&config);
    let pieces = topology::build_or_log_errors(&config, &diff, HashMap::new())
        .await
        .unwrap();
    topology::start_validated(config, diff, pieces)
        .await
        .unwrap()
}

/// Collect the first `n` events from a stream while a future is spawned
/// in the background. This is used for tests where the collect has to
/// happen concurrent with the sending process (ie the stream is
/// handling finalization, which is required for the future to receive
/// an acknowledgement).
pub async fn spawn_collect_n<F, S>(future: F, stream: S, n: usize) -> Vec<Event>
where
    F: Future<Output = ()> + Send + 'static,
    S: Stream<Item = Event> + Unpin,
{
    // TODO: Switch to using `select!` so that we can drive `future` to completion while also driving `collect_n`,
    // such that if `future` panics, we break out and don't continue driving `collect_n`. In most cases, `future`
    // completing successfully is what actually drives events into `stream`, so continuing to wait for all N events when
    // the catalyst has failed is.... almost never the desired behavior.
    let sender = tokio::spawn(future);
    let events = collect_n(stream, n).await;
    sender.await.expect("Failed to send data");
    events
}

/// Collect all the ready events from a stream after spawning a future
/// in the background and letting it run for a given interval. This is
/// used for tests where the collect has to happen concurrent with the
/// sending process (ie the stream is handling finalization, which is
/// required for the future to receive an acknowledgement).
pub async fn spawn_collect_ready<F, S>(future: F, stream: S, sleep: u64) -> Vec<Event>
where
    F: Future<Output = ()> + Send + 'static,
    S: Stream<Item = Event> + Unpin,
{
    let sender = tokio::spawn(future);
    tokio::time::sleep(Duration::from_secs(sleep)).await;
    let events = collect_ready(stream).await;
    sender.await.expect("Failed to send data");
    events
}<|MERGE_RESOLUTION|>--- conflicted
+++ resolved
@@ -274,11 +274,7 @@
     batch: Option<BatchNotifier>,
 ) -> (Vec<Event>, impl Stream<Item = EventArray>) {
     let events = (0..count)
-<<<<<<< HEAD
-        .map(|_| Event::from_str_legacy(random_string(len)))
-=======
-        .map(|_| Event::from(LogEvent::from(random_string(len))))
->>>>>>> 28a6b3b6
+        .map(|_| Event::from(LogEvent::from_str_legacy(random_string(len))))
         .collect::<Vec<_>>();
     let stream = map_batch_stream(
         stream::iter(events.clone()).map(|event| event.into_log()),
@@ -297,11 +293,7 @@
     F: Fn((usize, LogEvent)) -> LogEvent,
 {
     let events = (0..count)
-<<<<<<< HEAD
-        .map(|_| Event::from_str_legacy(random_string(len)))
-=======
-        .map(|_| LogEvent::from(random_string(len)))
->>>>>>> 28a6b3b6
+        .map(|_| LogEvent::from_str_legacy(random_string(len)))
         .enumerate()
         .map(update_fn)
         .map(Event::Log)
